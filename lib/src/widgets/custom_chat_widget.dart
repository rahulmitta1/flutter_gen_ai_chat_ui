import 'dart:async';

import 'package:flutter/material.dart';
import 'package:flutter/services.dart';
import 'package:flutter_markdown_plus/flutter_markdown_plus.dart';
<<<<<<< HEAD
=======
import 'package:url_launcher/url_launcher.dart';
>>>>>>> 9499fae8

import '../controllers/chat_messages_controller.dart';
import '../models/chat/models.dart';
import '../models/input_options.dart';
import '../utils/color_extensions.dart';
import 'message_attachment.dart';

class CustomChatWidget extends StatefulWidget {
  final ChatUser currentUser;
  final List<ChatMessage> messages;
  final void Function(ChatMessage) onSend;
  final MessageOptions messageOptions;
  final InputOptions inputOptions;
  final List<ChatUser>? typingUsers;
  final MessageListOptions messageListOptions;
  final bool readOnly;
  final QuickReplyOptions quickReplyOptions;
  final ScrollToBottomOptions scrollToBottomOptions;
  final ChatMessagesController? controller;

  /// Custom widget to display instead of the default typing indicator
  final Widget? typingIndicator;

  const CustomChatWidget({
    super.key,
    required this.currentUser,
    required this.messages,
    required this.onSend,
    required this.messageOptions,
    this.inputOptions = const InputOptions(),
    required this.typingUsers,
    required this.messageListOptions,
    required this.readOnly,
    required this.quickReplyOptions,
    required this.scrollToBottomOptions,
    this.typingIndicator,
    this.controller,
  });

  @override
  State<CustomChatWidget> createState() => _CustomChatWidgetState();
}

class _CustomChatWidgetState extends State<CustomChatWidget> {
  late ScrollController _scrollController;
  bool _showScrollToBottom = false;
  Timer? _scrollDebounce;
  bool _isNearEdge = false;

  @override
  void initState() {
    super.initState();
    _scrollController =
        widget.messageListOptions.scrollController ?? ScrollController();
    _scrollController.addListener(_handleScroll);

    // Connect scroll controller to the messages controller if available
    _connectScrollControllerToMessagesController();
  }

  void _connectScrollControllerToMessagesController() {
    // If a controller was passed to the widget, connect our scroll controller to it
    if (widget.controller != null) {
      widget.controller!.setScrollController(_scrollController);

      // Attempt an initial scroll to bottom after widget is built
      WidgetsBinding.instance.addPostFrameCallback((_) {
        if (widget.messages.isNotEmpty) {
          widget.controller!.scrollToBottom();
        }
      });
    }
  }

  @override
  void didUpdateWidget(CustomChatWidget oldWidget) {
    super.didUpdateWidget(oldWidget);

    // Update the controller if it changed
    if (oldWidget.messageListOptions.scrollController !=
        widget.messageListOptions.scrollController) {
      _scrollController.removeListener(_handleScroll);
      _scrollController =
          widget.messageListOptions.scrollController ?? ScrollController();
      _scrollController.addListener(_handleScroll);

      // Reconnect scroll controller
      _connectScrollControllerToMessagesController();
    }
  }

  void _handleScroll() {
    if (!_scrollController.hasClients) return;

    // Debounce scroll events to avoid excessive rebuilds
    _scrollDebounce?.cancel();
    _scrollDebounce = Timer(
        widget.messageListOptions.paginationConfig.loadMoreDebounceTime, () {
      if (!mounted) return;

      final position = _scrollController.position.pixels;
      final maxScroll = _scrollController.position.maxScrollExtent;

      // Update scroll to bottom button visibility
      final shouldShow = widget.messageListOptions.paginationConfig.reverseOrder
          ? position >
              100 // In reverse mode, scroll from bottom means we've scrolled up
          : (maxScroll - position) >
              100; // In normal mode, we need to check distance from bottom

      if (shouldShow != _showScrollToBottom) {
        setState(() => _showScrollToBottom = shouldShow);
      }

      // Check if we should load more messages
      final paginationConfig = widget.messageListOptions.paginationConfig;
      if (!paginationConfig.enabled || !paginationConfig.autoLoadOnScroll) {
        return;
      }

      // Determine if we are near the edge for loading more messages
      bool shouldLoadMore;
      if (paginationConfig.reverseOrder) {
        // In reverse mode: Check if we're near the top
        if (paginationConfig.distanceToTriggerLoadPixels > 0) {
          shouldLoadMore = maxScroll > 0 &&
              (maxScroll - position) <=
                  paginationConfig.distanceToTriggerLoadPixels;
        } else {
          shouldLoadMore = maxScroll > 0 &&
              (maxScroll - position) / maxScroll <=
                  (1.0 - paginationConfig.scrollThreshold);
        }
      } else {
        // In chronological mode: Check if we're near the top
        if (paginationConfig.distanceToTriggerLoadPixels > 0) {
          shouldLoadMore =
              position <= paginationConfig.distanceToTriggerLoadPixels;
        } else {
          shouldLoadMore = maxScroll > 0 &&
              position / maxScroll <= paginationConfig.scrollThreshold;
        }
      }

      // If we should load more and weren't previously near the edge,
      // call the load more callback
      if (shouldLoadMore && !_isNearEdge) {
        _isNearEdge = true;
        // Provide haptic feedback if enabled
        if (paginationConfig.enableHapticFeedback) {
          HapticFeedback.lightImpact();
        }
        widget.messageListOptions.onLoadMore?.call();
      } else if (!shouldLoadMore && _isNearEdge) {
        _isNearEdge = false;
      }
    });
  }

  @override
  Widget build(BuildContext context) {
    return SizedBox.expand(
      child: Stack(
        children: [
          Column(
            crossAxisAlignment: CrossAxisAlignment.stretch,
            children: [
              Expanded(
                child: _buildMessageList(),
              ),
              if (widget.quickReplyOptions.quickReplies != null &&
                  widget.quickReplyOptions.quickReplies!.isNotEmpty)
                Padding(
                  padding:
                      const EdgeInsets.symmetric(horizontal: 8, vertical: 4),
                  child: _buildQuickReplies(),
                ),
            ],
          ),
          if (_showScrollToBottom || widget.scrollToBottomOptions.alwaysVisible)
            _buildScrollToBottomButton(),
        ],
      ),
    );
  }

  Widget _buildMessageList() {
    final paginationConfig = widget.messageListOptions.paginationConfig;

    // Build loading header/footer if needed
    Widget? loadingWidget;
    Widget? noMoreMessagesWidget;

    if (widget.messageListOptions.isLoadingMore) {
      loadingWidget = paginationConfig.loadingBuilder?.call() ??
          _buildDefaultLoadingIndicator();
    } else if (!widget.messageListOptions.hasMoreMessages &&
        widget.messages.isNotEmpty) {
      noMoreMessagesWidget = paginationConfig.noMoreMessagesBuilder?.call() ??
          _buildNoMoreMessagesIndicator();
    }

    // Build the list with header/footer as needed
    return ListView.builder(
      // key: const PageStorageKey('chat_messages'),
      controller: _scrollController,
      reverse: paginationConfig.reverseOrder,
      physics: widget.messageListOptions.scrollPhysics ??
          const BouncingScrollPhysics(),
      padding: const EdgeInsets.symmetric(horizontal: 16, vertical: 8),
      itemCount: widget.messages.length +
          (widget.typingUsers?.isNotEmpty == true ? 1 : 0) +
          (loadingWidget != null ? 1 : 0) +
          (noMoreMessagesWidget != null ? 1 : 0),
      cacheExtent: paginationConfig.cacheExtent,
      itemBuilder: (context, index) {
        // In reverse mode (newest at bottom), we want to show the loading indicator at index 0 (bottom of screen)
        if (paginationConfig.reverseOrder) {
          // Handle typing indicator at the bottom position (index 0)
          if (widget.typingUsers?.isNotEmpty == true && index == 0) {
            return _buildTypingIndicator();
          }

          // Shift message index up by 1 if there's a typing indicator
          if (widget.typingUsers?.isNotEmpty == true && index > 0) {
            index = index - 1;
          }

          // Handle pagination loading indicators at the top (end of list)
          if (loadingWidget != null &&
              index ==
                  widget.messages.length +
                      (widget.typingUsers?.isNotEmpty == true ? 0 : 0)) {
            return loadingWidget;
          }

          if (noMoreMessagesWidget != null &&
              index ==
                  widget.messages.length +
                      (widget.typingUsers?.isNotEmpty == true ? 0 : 0)) {
            return noMoreMessagesWidget;
          }
        } else {
          // In chronological mode (oldest at bottom)
          // Pagination indicators at the beginning
          if (loadingWidget != null && index == 0) {
            return loadingWidget;
          }

          if (noMoreMessagesWidget != null && index == 0) {
            return noMoreMessagesWidget;
          }

          // Typing indicator at the end
          if (index == widget.messages.length &&
              widget.typingUsers?.isNotEmpty == true) {
            return _buildTypingIndicator();
          }

          // Adjust index for header items
          if ((loadingWidget != null || noMoreMessagesWidget != null) &&
              index > 0) {
            index = index - 1;
          }
        }

        // Render message bubble
        if (index < widget.messages.length) {
          final message = widget.messages[index];
          final isUser = message.user.id == widget.currentUser.id;
          final messageId = message.customProperties?['id'] as String? ??
              '${message.user.id}_${message.createdAt.millisecondsSinceEpoch}_${message.text.hashCode}';

          // return _buildMessageBubble(message, isUser);
          return RepaintBoundary(
            child: KeyedSubtree(
              key: ValueKey(messageId),
              child: _buildMessageBubble(message, isUser),
            ),
          );
        }

        return null;
      },
    );
  }

  Widget _buildMessageBubble(ChatMessage message, bool isUser) {
    // Check for custom message builder from the message itself
    if (message.customBuilder != null) {
      return message.customBuilder!(context, message);
    }
    Size measureText(
      String text, {
      double maxWidth = double.infinity,
      TextStyle? style,
    }) {
      final textPainter = TextPainter(
        text: TextSpan(text: text, style: style),
        maxLines: 1,
        textDirection: TextDirection.ltr,
      )..layout(minWidth: 0, maxWidth: maxWidth);

      return textPainter.size;
    }

    final textSize = measureText(message.text,
        style: const TextStyle(
          fontSize: 15,
          height: 1.5,
          letterSpacing: 0.2,
        ));

    // Get effective decoration from MessageOptions
    final effectiveDecoration = widget.messageOptions.effectiveDecoration;
    final theme = Theme.of(context);
    final isDark = theme.brightness == Brightness.dark;
    final primaryColor = theme.primaryColor;

    // Get bubble style configuration
    final bubbleStyle =
        widget.messageOptions.bubbleStyle ?? BubbleStyle.defaultStyle;

    // Premium design colors for a sophisticated look
    final defaultUserBubbleColor = isDark
        ? primaryColor.withOpacityCompat(0.18)
        : primaryColor.withOpacityCompat(0.06);
    final defaultAiBubbleColor =
        isDark ? const Color(0xFF2D2D2D) : Colors.white;

    // Refined corner radius values for modern messaging apps
    final topLeftRadius = isUser
        ? bubbleStyle.userBubbleTopLeftRadius ?? 22
        : bubbleStyle.aiBubbleTopLeftRadius ?? 2;
    final topRightRadius = isUser
        ? bubbleStyle.userBubbleTopRightRadius ?? 2
        : bubbleStyle.aiBubbleTopRightRadius ?? 22;
    final bottomLeftRadius = bubbleStyle.bottomLeftRadius ?? 22;
    final bottomRightRadius = bubbleStyle.bottomRightRadius ?? 22;

    // Professional margin with precise spacing
    final defaultMargin = EdgeInsets.only(
      top: 6,
      bottom: 6,
      right: isUser ? 16 : 64,
      left: isUser ? 64 : 16,
    );

    final defaultMaxWidth = MediaQuery.of(context).size.width * 0.75;
    // Use different widths for user vs AI messages
    final maxWidth = isUser
        ? bubbleStyle.userBubbleMaxWidth ??
            (textSize.width < defaultMaxWidth
                ? (115 + textSize.width)
                : defaultMaxWidth)
        : bubbleStyle.aiBubbleMaxWidth ??
            MediaQuery.of(context).size.width * 0.88;
    // final maxWidth = isUser
    //     ? bubbleStyle.userBubbleMaxWidth ??
    //         MediaQuery.of(context).size.width * 0.75
    //     : bubbleStyle.aiBubbleMaxWidth ??
    //         MediaQuery.of(context).size.width * 0.88;

    final minWidth = isUser
        ? bubbleStyle.userBubbleMinWidth ?? 0.0
        : bubbleStyle.aiBubbleMinWidth ?? 0.0;

    // Use custom colors if provided, otherwise use premium defaults
    final userBubbleColor =
        bubbleStyle.userBubbleColor ?? defaultUserBubbleColor;
    final aiBubbleColor = bubbleStyle.aiBubbleColor ?? defaultAiBubbleColor;

    // Enhanced text colors with precise opacity for readability
    final _ = isDark
        ? Colors.white.withOpacityCompat(0.96)
        : Colors.black.withOpacityCompat(0.86);

    // Premium AI message container border
    final aiBorder = !isUser
        ? Border.all(
            color: isDark ? Colors.grey[800]! : Colors.grey[200]!,
            width: 1,
          )
        : null;

    // Premium shadow for depth and elevation
    final boxShadow = bubbleStyle.enableShadow
        ? [
            BoxShadow(
              color: Colors.black.withOpacityCompat(isUser ? 0.04 : 0.06),
              blurRadius: isUser ? 4 : 8,
              offset: Offset(0, isUser ? 1 : 2),
              spreadRadius: isUser ? 0 : 1,
            ),
          ]
        : null;

    // Create a custom decoration that prioritizes bubbleStyle colors
    BoxDecoration createBubbleDecoration() {
      if (effectiveDecoration != null) {
        // Start with the effective decoration
        final decorator = BoxDecoration(
          color: isUser ? userBubbleColor : aiBubbleColor,
          borderRadius: effectiveDecoration.borderRadius ??
              BorderRadius.only(
                topLeft: Radius.circular(topLeftRadius),
                topRight: Radius.circular(topRightRadius),
                bottomLeft: Radius.circular(bottomLeftRadius),
                bottomRight: Radius.circular(bottomRightRadius),
              ),
          gradient: effectiveDecoration.gradient,
          image: effectiveDecoration.image,
          boxShadow: effectiveDecoration.boxShadow ?? boxShadow,
          border: effectiveDecoration.border ?? aiBorder,
          backgroundBlendMode: effectiveDecoration.backgroundBlendMode,
          shape: effectiveDecoration.shape,
        );

        return decorator;
      } else {
        // Use bubble style settings for decoration
        return BoxDecoration(
          color: isUser ? userBubbleColor : aiBubbleColor,
          borderRadius: BorderRadius.only(
            topLeft: Radius.circular(topLeftRadius),
            topRight: Radius.circular(topRightRadius),
            bottomLeft: Radius.circular(bottomLeftRadius),
            bottomRight: Radius.circular(bottomRightRadius),
          ),
          boxShadow: boxShadow,
          border: aiBorder,
        );
      }
    }

    // Enhanced bubble implementation with premium styling
    return Padding(
      padding: const EdgeInsets.symmetric(vertical: 4.0),
      child: Column(
        crossAxisAlignment: CrossAxisAlignment.stretch,
        children: [
          Align(
            alignment: isUser ? Alignment.centerRight : Alignment.centerLeft,
            child: ConstrainedBox(
              constraints: BoxConstraints(
                maxWidth: maxWidth,
                minWidth: minWidth,
              ),
              child: Container(
                margin: widget.messageOptions.containerMargin ?? defaultMargin,
                decoration: createBubbleDecoration(),
                child: Padding(
                  padding: widget.messageOptions.padding ??
                      EdgeInsets.symmetric(
                          vertical: 14, horizontal: isUser ? 16 : 18),
                  child: Column(
                    mainAxisSize: MainAxisSize.min,
                    crossAxisAlignment: CrossAxisAlignment.start,
                    children: [
                      // Display user name if needed
                      if (widget.messageOptions.showUserName ?? true)
                        Padding(
                          padding: const EdgeInsets.only(bottom: 8),
                          child: Row(
                            mainAxisSize: MainAxisSize.min,
                            children: [
                              // Add premium icon for AI messages
                              if (!isUser)
                                Padding(
                                  padding: const EdgeInsets.only(right: 6),
                                  child: Icon(
                                    Icons.smart_toy_outlined,
                                    size: 14,
                                    color:
                                        bubbleStyle.aiNameColor ?? primaryColor,
                                  ),
                                ),
                              Text(
                                message.user.name,
                                style: widget.messageOptions.userNameStyle ??
                                    TextStyle(
                                      fontWeight: FontWeight.w600,
                                      fontSize: 13,
                                      letterSpacing: 0.1,
                                      color: isUser
                                          ? (bubbleStyle.userNameColor ??
                                              Colors.blue[700])
                                          : (bubbleStyle.aiNameColor ??
                                              primaryColor),
                                    ),
                              ),
                            ],
                          ),
                        ),

                      // Handle markdown or plain text with premium styling
                      _buildMessageContent(message, context),

                      // Premium footer with timestamp and action buttons
                      Padding(
                        padding: EdgeInsets.only(
                            top: widget.messageOptions.showTime ? 8 : 0),
                        child: Row(
                          mainAxisSize: MainAxisSize.max,
                          mainAxisAlignment: MainAxisAlignment.spaceBetween,
                          crossAxisAlignment: CrossAxisAlignment.center,
                          children: [
                            // Show timestamp with refined styling
                            if (widget.messageOptions.showTime)
                              Text(
                                widget.messageOptions.timeFormat != null
                                    ? widget.messageOptions
                                        .timeFormat!(message.createdAt)
                                    : _defaultTimestampFormat(
                                        message.createdAt),
                                style: widget.messageOptions.timeTextStyle ??
                                    TextStyle(
                                      fontSize: 11,
                                      letterSpacing: 0.1,
                                      color: isDark
                                          ? Colors.grey[500]
                                          : Colors.grey[600],
                                    ),
                              ),

                            // Show premium copy button for AI messages
                            if (!isUser &&
                                (widget.messageOptions.showCopyButton ?? false))
                              Material(
                                color: Colors.transparent,
                                borderRadius: BorderRadius.circular(16),
                                child: InkWell(
                                  borderRadius: BorderRadius.circular(16),
                                  onTap: () {
                                    Clipboard.setData(
                                        ClipboardData(text: message.text));
                                    // Show premium feedback if provided
                                    if (widget.messageOptions.onCopy != null) {
                                      widget
                                          .messageOptions.onCopy!(message.text);
                                    } else {
                                      ScaffoldMessenger.of(context)
                                          .showSnackBar(
                                        SnackBar(
                                          content: const Text(
                                              'Message copied to clipboard'),
                                          duration: const Duration(seconds: 2),
                                          behavior: SnackBarBehavior.floating,
                                          shape: RoundedRectangleBorder(
                                            borderRadius:
                                                BorderRadius.circular(12),
                                          ),
                                          backgroundColor: isDark
                                              ? Colors.grey[800]
                                              : Colors.grey[900],
                                        ),
                                      );
                                    }
                                  },
                                  child: Padding(
                                    padding: const EdgeInsets.symmetric(
                                      horizontal: 8,
                                      vertical: 4,
                                    ),
                                    child: Row(
                                      mainAxisSize: MainAxisSize.min,
                                      children: [
                                        Icon(
                                          Icons.copy_outlined,
                                          size: 14,
                                          color: bubbleStyle.copyIconColor ??
                                              primaryColor,
                                        ),
                                        const SizedBox(width: 4),
                                        Text(
                                          'Copy',
                                          style: TextStyle(
                                            fontSize: 12,
                                            letterSpacing: 0.1,
                                            color: bubbleStyle.copyIconColor ??
                                                primaryColor,
                                            fontWeight: FontWeight.w500,
                                          ),
                                        ),
                                      ],
                                    ),
                                  ),
                                ),
                              ),
                          ],
                        ),
                      ),
                    ],
                  ),
                ),
              ),
            ),
          ),
        ],
      ),
    );
  }

  Widget _buildMessageContent(ChatMessage message, BuildContext context) {
    // Use the custom builder if provided
    if (message.customBuilder != null) {
      return message.customBuilder!(context, message);
    }

    // Get the theme's brightness
    final isDark = Theme.of(context).brightness == Brightness.dark;
    final isCurrentUser = message.user.id == widget.currentUser.id;

    // Get appropriate text color from message options
    final textStyle = TextStyle(
      color: isCurrentUser
          ? widget.messageOptions.userTextColor ??
              (isDark ? Colors.white : Colors.black)
          : widget.messageOptions.aiTextColor ??
              (isDark ? Colors.white : Colors.black),
      fontSize: widget.messageOptions.textStyle?.fontSize,
      fontWeight: widget.messageOptions.textStyle?.fontWeight,
      fontFamily: widget.messageOptions.textStyle?.fontFamily,
      letterSpacing: widget.messageOptions.textStyle?.letterSpacing,
      height: widget.messageOptions.textStyle?.height,
    );

    Widget textWidget;

    // Handle markdown and non-markdown text
    if (message.isMarkdown) {
      // For Markdown content, we need a different approach
      // Create a properly styled markdown widget
      final markdownWidget = Markdown(
        key: ValueKey('markdown_${message.text.hashCode}'),
        data: message.text,
        selectable: false,
        shrinkWrap: true,
        physics: const NeverScrollableScrollPhysics(),
<<<<<<< HEAD
        onTapLink: widget.messageOptions.onTapLink,
=======
        onTapLink: (text, href, title) async {
          if (href != null) {
            final uri = Uri.tryParse(href);
            if (uri != null && await canLaunchUrl(uri)) {
              await launchUrl(uri, mode: LaunchMode.externalApplication);
            }
          }
        },
>>>>>>> 9499fae8
        styleSheet: widget.messageOptions.markdownStyleSheet ??
            MarkdownStyleSheet(
              p: textStyle,
              code: TextStyle(
                fontFamily: 'monospace',
                backgroundColor: (isDark ? Colors.black : Colors.grey[200])
                    ?.withOpacityCompat(0.3),
              ),
              codeblockDecoration: BoxDecoration(
                color: (isDark ? Colors.black : Colors.grey[200])
                    ?.withOpacityCompat(0.3),
                borderRadius: BorderRadius.circular(4),
              ),
            ),
        imageBuilder: widget.messageOptions.enableImageTaps
            ? null // Use default imageBuilder which allows taps
            : (uri, title, alt) {
                // Custom imageBuilder that blocks taps
                return GestureDetector(
                  onTap: widget.messageOptions.onImageTap != null
                      ? () => widget.messageOptions.onImageTap!(
                            uri.toString(),
                            title,
                            alt,
                          )
                      : null,
                  child: Image.network(
                    uri.toString(),
                    errorBuilder: (context, error, stackTrace) {
                      return Container(
                        padding: const EdgeInsets.all(8),
                        decoration: BoxDecoration(
                          color: Colors.grey[300],
                          borderRadius: BorderRadius.circular(4),
                        ),
                        child: Column(
                          mainAxisSize: MainAxisSize.min,
                          children: [
                            Icon(
                              Icons.broken_image,
                              color: Colors.grey[600],
                            ),
                            if (alt != null)
                              Text(
                                alt,
                                style: TextStyle(
                                  color: Colors.grey[600],
                                  fontSize: 12,
                                ),
                              ),
                          ],
                        ),
                      );
                    },
                  ),
                );
              },
      );

      textWidget = markdownWidget;
    } else {
      // For regular text messages
      textWidget = Text(
        message.text,
        style: textStyle,
      );
    }

    // Display media attachments if present
    if (message.media != null && message.media!.isNotEmpty) {
      return Column(
        crossAxisAlignment: CrossAxisAlignment.start,
        children: [
          textWidget,
          const SizedBox(height: 8),
          ...message.media!.map((media) {
            return Padding(
              padding: const EdgeInsets.only(bottom: 8.0),
              child: MessageAttachment(
                media: media,
                onTap: widget.messageOptions.onMediaTap,
                enableImageTaps: widget.messageOptions.enableImageTaps,
              ),
            );
          }),
        ],
      );
    }

    return textWidget;
  }

  String _defaultTimestampFormat(DateTime dateTime) {
    final now = DateTime.now();
    final difference = now.difference(dateTime);

    if (difference.inSeconds < 60) {
      return 'Just now';
    } else if (difference.inMinutes < 60) {
      return '${difference.inMinutes}m ago';
    } else if (difference.inHours < 24) {
      return '${difference.inHours}h ago';
    } else if (difference.inDays < 7) {
      return '${difference.inDays}d ago';
    } else {
      // More precise date format for older messages
      final month = dateTime.month.toString().padLeft(2, '0');
      final day = dateTime.day.toString().padLeft(2, '0');
      return '$month/$day/${dateTime.year}';
    }
  }

  Widget _buildQuickReplies() {
    return SingleChildScrollView(
      scrollDirection: Axis.horizontal,
      child: Row(
        children: widget.quickReplyOptions.quickReplies!.map((quickReply) {
          return Padding(
            padding: const EdgeInsets.symmetric(horizontal: 4),
            child: ElevatedButton(
              onPressed: () {
                widget.quickReplyOptions.onQuickReplyTap?.call(quickReply);
                widget.onSend(
                  ChatMessage(
                    text: quickReply,
                    user: widget.currentUser,
                    createdAt: DateTime.now(),
                  ),
                );
              },
              style: ElevatedButton.styleFrom(
                backgroundColor: Colors.grey[200],
                foregroundColor: Colors.black87,
                shape: RoundedRectangleBorder(
                  borderRadius: BorderRadius.circular(16),
                ),
              ),
              child: Text(quickReply),
            ),
          );
        }).toList(),
      ),
    );
  }

  Widget _buildTypingIndicator() {
    // Use custom typing indicator if provided
    if (widget.typingIndicator != null) {
      return Padding(
        padding: const EdgeInsets.all(8.0),
        child: Row(
          mainAxisSize: MainAxisSize.min,
          children: [
            // Ensure this is the only widget shown
            widget.typingIndicator!,
          ],
        ),
      );
    }

    // Default typing indicator dots
    return Padding(
      padding: const EdgeInsets.all(8.0),
      child: Row(
        children: [
          Container(
            padding: const EdgeInsets.all(12),
            decoration: BoxDecoration(
              color: Colors.grey[200],
              borderRadius: BorderRadius.circular(16),
            ),
            child: const Row(
              children: [
                _DotIndicator(),
                SizedBox(width: 4),
                _DotIndicator(delay: 0.2),
                SizedBox(width: 4),
                _DotIndicator(delay: 0.4),
              ],
            ),
          ),
        ],
      ),
    );
  }

  Widget _buildDefaultLoadingIndicator() {
    return Padding(
      padding: const EdgeInsets.all(16.0),
      child: Center(
        child: Column(
          children: [
            const SizedBox(
              width: 24,
              height: 24,
              child: CircularProgressIndicator(strokeWidth: 3),
            ),
            const SizedBox(height: 8),
            Text(
              widget.messageListOptions.paginationConfig.loadingText,
              style: const TextStyle(
                fontSize: 12,
                color: Colors.grey,
              ),
            ),
          ],
        ),
      ),
    );
  }

  Widget _buildNoMoreMessagesIndicator() {
    return Padding(
      padding: const EdgeInsets.all(16.0),
      child: Center(
        child: Text(
          widget.messageListOptions.paginationConfig.noMoreMessagesText,
          style: const TextStyle(
            fontSize: 12,
            fontStyle: FontStyle.italic,
            color: Colors.grey,
          ),
        ),
      ),
    );
  }

  Widget _buildScrollToBottomButton() {
    if (!_showScrollToBottom && !widget.scrollToBottomOptions.alwaysVisible) {
      return const SizedBox.shrink();
    }

    return widget.scrollToBottomOptions.scrollToBottomBuilder
            ?.call(_scrollController) ??
        Positioned(
          bottom: widget.scrollToBottomOptions.bottomOffset,
          right: widget.scrollToBottomOptions.rightOffset,
          child: AnimatedOpacity(
            opacity: _showScrollToBottom ? 1.0 : 0.0,
            duration: const Duration(milliseconds: 200),
            child: Container(
              decoration: BoxDecoration(
                color: Theme.of(context).brightness == Brightness.dark
                    ? Colors.grey[800]
                    : Colors.white,
                borderRadius: BorderRadius.circular(24),
                boxShadow: [
                  BoxShadow(
                    color: Colors.black.withOpacityCompat(0.08),
                    blurRadius: 8,
                    spreadRadius: 1,
                    offset: const Offset(0, 2),
                  ),
                ],
              ),
              child: Material(
                color: Colors.transparent,
                borderRadius: BorderRadius.circular(24),
                child: InkWell(
                  borderRadius: BorderRadius.circular(24),
                  onTap: () {
                    if (_scrollController.hasClients) {
                      final paginationConfig =
                          widget.messageListOptions.paginationConfig;
                      if (paginationConfig.reverseOrder) {
                        // In reverse mode, scroll to top (0)
                        _scrollController.animateTo(
                          0,
                          duration: const Duration(milliseconds: 300),
                          curve: Curves.easeOut,
                        );
                      } else {
                        // In chronological mode, scroll to bottom (maxScrollExtent)
                        _scrollController.animateTo(
                          _scrollController.position.maxScrollExtent,
                          duration: const Duration(milliseconds: 300),
                          curve: Curves.easeOut,
                        );
                      }
                    }
                    widget.scrollToBottomOptions.onScrollToBottomPress?.call();
                  },
                  child: Padding(
                    padding:
                        const EdgeInsets.symmetric(vertical: 8, horizontal: 12),
                    child: Row(
                      mainAxisSize: MainAxisSize.min,
                      children: [
                        Icon(
                          Icons.keyboard_arrow_down,
                          size: 20,
                          color: Theme.of(context).primaryColor,
                        ),
                        if (widget.scrollToBottomOptions.showText) ...[
                          const SizedBox(width: 4),
                          Text(
                            widget.scrollToBottomOptions.buttonText,
                            style: TextStyle(
                              fontSize: 12,
                              fontWeight: FontWeight.w500,
                              color: Theme.of(context).primaryColor,
                            ),
                          ),
                        ],
                      ],
                    ),
                  ),
                ),
              ),
            ),
          ),
        );
  }

  @override
  void dispose() {
    _scrollDebounce?.cancel();
    if (widget.messageListOptions.scrollController == null) {
      _scrollController.dispose();
    }
    super.dispose();
  }
}

class _DotIndicator extends StatefulWidget {
  final double delay;

  const _DotIndicator({this.delay = 0.0});

  @override
  State<_DotIndicator> createState() => _DotIndicatorState();
}

class _DotIndicatorState extends State<_DotIndicator>
    with SingleTickerProviderStateMixin {
  late AnimationController _controller;
  late Animation<double> _animation;

  @override
  void initState() {
    super.initState();
    _controller = AnimationController(
      duration: const Duration(milliseconds: 1000),
      vsync: this,
    );

    _animation = Tween(begin: 0.0, end: 1.0).animate(
      CurvedAnimation(
        parent: _controller,
        curve: Interval(widget.delay, 1.0, curve: Curves.easeInOut),
      ),
    );

    _controller.repeat(reverse: true);
  }

  @override
  Widget build(BuildContext context) {
    return AnimatedBuilder(
      animation: _animation,
      builder: (context, child) {
        return Container(
          width: 8,
          height: 8,
          decoration: BoxDecoration(
            color: Color.lerp(
              Colors.grey[400],
              Colors.grey[800],
              _animation.value,
            ),
            shape: BoxShape.circle,
          ),
        );
      },
    );
  }

  @override
  void dispose() {
    _controller.dispose();
    super.dispose();
  }
}<|MERGE_RESOLUTION|>--- conflicted
+++ resolved
@@ -3,10 +3,6 @@
 import 'package:flutter/material.dart';
 import 'package:flutter/services.dart';
 import 'package:flutter_markdown_plus/flutter_markdown_plus.dart';
-<<<<<<< HEAD
-=======
-import 'package:url_launcher/url_launcher.dart';
->>>>>>> 9499fae8
 
 import '../controllers/chat_messages_controller.dart';
 import '../models/chat/models.dart';
@@ -646,18 +642,7 @@
         selectable: false,
         shrinkWrap: true,
         physics: const NeverScrollableScrollPhysics(),
-<<<<<<< HEAD
         onTapLink: widget.messageOptions.onTapLink,
-=======
-        onTapLink: (text, href, title) async {
-          if (href != null) {
-            final uri = Uri.tryParse(href);
-            if (uri != null && await canLaunchUrl(uri)) {
-              await launchUrl(uri, mode: LaunchMode.externalApplication);
-            }
-          }
-        },
->>>>>>> 9499fae8
         styleSheet: widget.messageOptions.markdownStyleSheet ??
             MarkdownStyleSheet(
               p: textStyle,
